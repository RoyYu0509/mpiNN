--- conflicted
+++ resolved
@@ -18,26 +18,16 @@
 conda activate mpipy_mpich
 ```
 
-<<<<<<< HEAD
-***IMPORTANT:*** YOU NEED TO DOWNLOAD THE FILE `nytaxi2022.csv` ON YOUR OWN.
-
-### Run experiments on 1, 2, 3 processes
-=======
 
 
 ## Run experiments on 1, 2, 3 processes
->>>>>>> 000e1a9c
 ```
 mpiexec -np 1 python -u -m experiments "['relu','sigmoid','tanh']" "[1e-9, 5e-9, 1e-8, 5e-8, 1e-7]" 1
 mpiexec -np 2 python -u -m experiments "['relu','sigmoid','tanh']" "[1e-9, 5e-9, 1e-8, 5e-8, 1e-7]" 2
 mpiexec -np 3 python -u -m experiments "['relu','sigmoid','tanh']" "[1e-9, 5e-9, 1e-8, 5e-8, 1e-7]" 3
 ```
 
-<<<<<<< HEAD
-## Note:
-=======
 # Note:
->>>>>>> 000e1a9c
 - Use MPICH
 - Use Python 3.11
 - Training and evaluation are carried out on a laptop equipped with an Apple M4 Pro processor and 24 GB of memory.
